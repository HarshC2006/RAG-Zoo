import os
import pytest
from dotenv import load_dotenv

from rag_src.Complete_RAG_Pipeline.RunRAG import RunRAG
from rag_src.doc_loader.universal_doc_loader import UniversalDocLoader
from rag_src.llm.gemini import GeminiLLM
from rag_src.chunker import DefaultChunker

@pytest.mark.skipif(
<<<<<<< HEAD
    not os.path.exists(r"C:\Users\DELL\Downloads\final_draft.pdf"),
=======
    not os.path.exists("/home/itspriiyanshu/Downloads/corrected_CONSTITUTION.pdf"),
>>>>>>> 4e043730
    reason="Document file not found"
)
def test_runrag_with_gemini():
    load_dotenv()
    gemini_key = os.getenv("GEMINI_API_KEY")
    assert gemini_key is not None, "GEMINI_API_KEY is not set in the environment"

<<<<<<< HEAD
    doc_path = r"C:\Users\DELL\Downloads\final_draft.pdf"
=======
    doc_path = "/home/itspriiyanshu/Downloads/corrected_CONSTITUTION.pdf"
>>>>>>> 4e043730
    rag = RunRAG(
        llm=GeminiLLM(gemini_key),
        embeddor=None,
        indexer=None,
        retriever=None,
        query_transform=None,
        doc_enricher=None,
        doc_loader=UniversalDocLoader(doc_path),
        preprocessor=None,
        docdir=doc_path,
        chunker=DefaultChunker(chunk_size=512, chunk_overlap=50),
    )

    # rag.load_and_ingest_documents()
    query = "How are senators elected?"
    answer = rag.run(query)

    # Updated assertion for LLM output object
    assert isinstance(answer, str), "Expected answer to be a string"
    assert len(answer.strip()) > 0
<<<<<<< HEAD
    print("\n🧪 Gemini Output:\n", answer)
=======
    print("\n🧪 Gemini Output:\n", answer)
>>>>>>> 4e043730
<|MERGE_RESOLUTION|>--- conflicted
+++ resolved
@@ -8,11 +8,7 @@
 from rag_src.chunker import DefaultChunker
 
 @pytest.mark.skipif(
-<<<<<<< HEAD
     not os.path.exists(r"C:\Users\DELL\Downloads\final_draft.pdf"),
-=======
-    not os.path.exists("/home/itspriiyanshu/Downloads/corrected_CONSTITUTION.pdf"),
->>>>>>> 4e043730
     reason="Document file not found"
 )
 def test_runrag_with_gemini():
@@ -20,11 +16,7 @@
     gemini_key = os.getenv("GEMINI_API_KEY")
     assert gemini_key is not None, "GEMINI_API_KEY is not set in the environment"
 
-<<<<<<< HEAD
     doc_path = r"C:\Users\DELL\Downloads\final_draft.pdf"
-=======
-    doc_path = "/home/itspriiyanshu/Downloads/corrected_CONSTITUTION.pdf"
->>>>>>> 4e043730
     rag = RunRAG(
         llm=GeminiLLM(gemini_key),
         embeddor=None,
@@ -45,8 +37,4 @@
     # Updated assertion for LLM output object
     assert isinstance(answer, str), "Expected answer to be a string"
     assert len(answer.strip()) > 0
-<<<<<<< HEAD
-    print("\n🧪 Gemini Output:\n", answer)
-=======
-    print("\n🧪 Gemini Output:\n", answer)
->>>>>>> 4e043730
+    print("\n🧪 Gemini Output:\n", answer)