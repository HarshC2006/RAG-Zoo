from .base import BaseChunker
from .default import DefaultChunker
<<<<<<< HEAD
from .recursive_splitter import RecursiveCharacterTextSplitter
=======
from .recursive_splitter import RecursiveChunker
>>>>>>> 4e043730
from .semantic_splitter import SemanticChunker
from .text_splitter import TokenChunker

__all__ = [
    "BaseChunker",
    "DefaultChunker",
<<<<<<< HEAD
    "RecursiveCharacterTextSplitter",
=======
    "RecursiveChunker",
>>>>>>> 4e043730
    "SemanticChunker",
    "TokenChunker"
]<|MERGE_RESOLUTION|>--- conflicted
+++ resolved
@@ -1,21 +1,13 @@
 from .base import BaseChunker
 from .default import DefaultChunker
-<<<<<<< HEAD
-from .recursive_splitter import RecursiveCharacterTextSplitter
-=======
 from .recursive_splitter import RecursiveChunker
->>>>>>> 4e043730
 from .semantic_splitter import SemanticChunker
 from .text_splitter import TokenChunker
 
 __all__ = [
     "BaseChunker",
     "DefaultChunker",
-<<<<<<< HEAD
-    "RecursiveCharacterTextSplitter",
-=======
     "RecursiveChunker",
->>>>>>> 4e043730
     "SemanticChunker",
     "TokenChunker"
 ]